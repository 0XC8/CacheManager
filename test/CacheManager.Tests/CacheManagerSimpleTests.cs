--- conflicted
+++ resolved
@@ -1817,21 +1817,12 @@
 
                 // assert
                 ValidateCacheValues(cache, keys, values);
-<<<<<<< HEAD
                 strSomething.Should().BeEquivalentTo(values[0]);
                 someNumber.Should().BeEquivalentTo(values[1]);
                 someFloating.Should().BeEquivalentTo(values[2]);
                 someDoubling.Should().BeEquivalentTo(values[3]);
                 someLonging.Should().BeEquivalentTo(values[4]);
                 someBooling.Should().BeEquivalentTo(values[5]);
-=======
-                strSomething.Should().BeEquivalentTo((string)values[0]);
-                someNumber.Should().Be((int)values[1]);
-                someFloating.Should().Be((float)values[2]);
-                someDoubling.Should().Be((double)values[3]);
-                someLonging.Should().Be((long)values[4]);
-                someBooling.Should().Be((bool)values[5]);
->>>>>>> aa105bf9
                 obj.Should().BeEquivalentTo(values[6]);
                 someObject.Should().Be(null);
             }
