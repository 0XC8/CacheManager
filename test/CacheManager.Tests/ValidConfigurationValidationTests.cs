﻿#if !NETCOREAPP1
using System;
using System.Diagnostics.CodeAnalysis;
using System.Linq;
using CacheManager.Core;
using CacheManager.Core.Internal;
using CacheManager.SystemRuntimeCaching;
using FluentAssertions;
using Xunit;

namespace CacheManager.Tests
{
    [ExcludeFromCodeCoverage]
    public class ValidConfigurationValidationTests
    {
        [Fact]
        public void Cfg_Valid_AppConfig_ByNameByLoader()
        {
            // arrange
            string fileName = TestConfigurationHelper.GetCfgFileName(@"/app.config");
            string cacheName = "C1";

            // act
            var cfg = ConfigurationBuilder.LoadConfigurationFile(fileName, cacheName);
            var cache = CacheFactory.FromConfiguration<object>(cfg);

            // assert
            cache.Configuration.UpdateMode.Should().Be(CacheUpdateMode.Up);
            cache.CacheHandles.Count().Should().Be(3);
            AssertCacheHandleConfig(cache.CacheHandles.ElementAt(0), "h1", ExpirationMode.None, new TimeSpan(0, 0, 50));
            AssertCacheHandleConfig(cache.CacheHandles.ElementAt(1), "h2", ExpirationMode.Absolute, new TimeSpan(0, 20, 0));
            AssertCacheHandleConfig(cache.CacheHandles.ElementAt(2), "h3", ExpirationMode.Sliding, new TimeSpan(20, 0, 0));
        }

        [Fact]
        public void Cfg_Valid_AppConfig_ByName()
        {
            // arrange
            string fileName = TestConfigurationHelper.GetCfgFileName(@"/app.config");
            string cacheName = "C1";

            // act
            var cfg = ConfigurationBuilder.LoadConfigurationFile(fileName, cacheName);
            var cache = CacheFactory.FromConfiguration<object>(cfg);

            // assert
            cache.Configuration.UpdateMode.Should().Be(CacheUpdateMode.Up);
            cache.CacheHandles.Count().Should().Be(3);
            AssertCacheHandleConfig(cache.CacheHandles.ElementAt(0), "h1", ExpirationMode.None, new TimeSpan(0, 0, 50));
            AssertCacheHandleConfig(cache.CacheHandles.ElementAt(1), "h2", ExpirationMode.Absolute, new TimeSpan(0, 20, 0));
            AssertCacheHandleConfig(cache.CacheHandles.ElementAt(2), "h3", ExpirationMode.Sliding, new TimeSpan(20, 0, 0));
        }

        [Fact]
        public void Cfg_Valid_CfgFile_ExpirationVariances()
        {
            // arrange
            string fileName = TestConfigurationHelper.GetCfgFileName(@"/Configuration/configuration.valid.allFeatures.config");
            string cacheName = "ExpirationVariances";

            // act
            var cfg = ConfigurationBuilder.LoadConfigurationFile(fileName, cacheName);
            var cache = CacheFactory.FromConfiguration<object>(cfg);

            // assert
            cache.Configuration.UpdateMode.Should().Be(CacheUpdateMode.Up);
            cache.CacheHandles.Count().Should().Be(4);
            AssertCacheHandleConfig(cache.CacheHandles.ElementAt(0), "h1", ExpirationMode.None, new TimeSpan(0, 0, 50));
            AssertCacheHandleConfig(cache.CacheHandles.ElementAt(1), "h2", ExpirationMode.Sliding, new TimeSpan(0, 5, 0));
            AssertCacheHandleConfig(cache.CacheHandles.ElementAt(2), "h3", ExpirationMode.None, new TimeSpan(0, 0, 0));
            AssertCacheHandleConfig(cache.CacheHandles.ElementAt(3), "h4", ExpirationMode.Absolute, new TimeSpan(0, 20, 0));
        }

#if !NO_APP_CONFIG

        [Fact]
        [Trait("category", "NotOnMono")]
        public void Cfg_Valid_CfgFile_DefaultSysMemCache()
        {
            // arrange
            string fileName = TestConfigurationHelper.GetCfgFileName(@"/Configuration/configuration.valid.allFeatures.config");
            string cacheName = "DefaultSysMemCache";

            // act
            var cfg = ConfigurationBuilder.LoadConfigurationFile(fileName, cacheName);
            var cache = CacheFactory.FromConfiguration<object>(cfg);

            var memHandle = cache.CacheHandles.ElementAt(0) as MemoryCacheHandle<object>;

            memHandle.CacheSettings.Get(0).Should().Be("42");
            memHandle.CacheSettings.Get(1).Should().Be("69");
            memHandle.CacheSettings.Get(2).Should().Be("00:10:00");

            // assert
            cache.Configuration.UpdateMode.Should().Be(CacheUpdateMode.None);
            cache.CacheHandles.Count().Should().Be(1);
            AssertCacheHandleConfig(cache.CacheHandles.ElementAt(0), "default", ExpirationMode.Sliding, new TimeSpan(0, 5, 0));
        }

#endif

        [Fact]
        public void Cfg_Valid_CfgFile_EnabledStatsAndPerformanceCounters()
        {
            // arrange
            string fileName = TestConfigurationHelper.GetCfgFileName(@"/Configuration/configuration.valid.allFeatures.config");
            string cacheName = "ExpirationVariances";

            // act
            var cfg = ConfigurationBuilder.LoadConfigurationFile(fileName, cacheName);
            var cache = CacheFactory.FromConfiguration<object>(cfg);

            // assert
            cache.CacheHandles.Select(p => p.Configuration.EnableStatistics)
<<<<<<< HEAD
                .Should().AllBeEquivalentTo(true);
            cache.CacheHandles.Select(p => p.Configuration.EnablePerformanceCounters)
                .Should().AllBeEquivalentTo(true);
=======
                .Should().BeEquivalentTo(Enumerable.Repeat(true, cache.CacheHandles.Count()));
            cache.CacheHandles.Select(p => p.Configuration.EnablePerformanceCounters)
                .Should().BeEquivalentTo(Enumerable.Repeat(true, cache.CacheHandles.Count()));
>>>>>>> aa105bf9
        }

        /// <summary>
        /// Expecting not defined enableStats and enablePerformanceCounters in config. And
        /// validating the default fall back to stats = true and performanceCounters = false.
        /// </summary>
        [Fact]
        public void Cfg_Valid_CfgFile_EnabledStatsPerformanceCountersDefaults()
        {
            // arrange
            string fileName = TestConfigurationHelper.GetCfgFileName(@"/Configuration/configuration.valid.allFeatures.config");
            string cacheName = "DefaultSysMemCache";

            // act
            var cfg = ConfigurationBuilder.LoadConfigurationFile(fileName, cacheName);
            var cache = CacheFactory.FromConfiguration<object>(cfg);

            // assert
            cache.CacheHandles.Select(p => p.Configuration.EnableStatistics)
<<<<<<< HEAD
                .Should().AllBeEquivalentTo(true);
            cache.CacheHandles.Select(p => p.Configuration.EnablePerformanceCounters)
                .Should().AllBeEquivalentTo(false);
=======
                .Should().BeEquivalentTo(Enumerable.Repeat(true, cache.CacheHandles.Count()));
            cache.CacheHandles.Select(p => p.Configuration.EnablePerformanceCounters)
                .Should().BeEquivalentTo(Enumerable.Repeat(false, cache.CacheHandles.Count()));
>>>>>>> aa105bf9
        }

        [Fact]
        public void Cfg_Valid_CfgFile_DisableStatsAndPerformanceCounters()
        {
            // arrange
            string fileName = TestConfigurationHelper.GetCfgFileName(@"/Configuration/configuration.valid.allFeatures.config");
            string cacheName = "c3";

            // act
            var cfg = ConfigurationBuilder.LoadConfigurationFile(fileName, cacheName);
            var cache = CacheFactory.FromConfiguration<object>(cfg);

            // assert
            cache.CacheHandles.Select(p => p.Configuration.EnableStatistics)
<<<<<<< HEAD
                .Should().AllBeEquivalentTo(false);
            cache.CacheHandles.Select(p => p.Configuration.EnablePerformanceCounters)
                .Should().AllBeEquivalentTo(false);
=======
                .Should().BeEquivalentTo(Enumerable.Repeat(false, cache.CacheHandles.Count()));
            cache.CacheHandles.Select(p => p.Configuration.EnablePerformanceCounters)
                .Should().BeEquivalentTo(Enumerable.Repeat(false, cache.CacheHandles.Count()));
>>>>>>> aa105bf9
        }

        [Fact]
        [Trait("category", "NotOnMono")]
        public void Cfg_Valid_CfgFile_AllDefaults()
        {
            // arrange
            string fileName = TestConfigurationHelper.GetCfgFileName(@"/Configuration/configuration.valid.allFeatures.config");
            string cacheName = "onlyDefaultsCache";

            // act
            var cfg = ConfigurationBuilder.LoadConfigurationFile(fileName, cacheName);
            var cache = CacheFactory.FromConfiguration<string>(cfg);

            // assert
            cache.Configuration.UpdateMode.Should().Be(CacheUpdateMode.Up);
            cache.Configuration.SerializerType.Should().BeNull();
            cache.Configuration.LoggerFactoryType.Should().BeNull();
            cache.Configuration.BackplaneType.Should().BeNull();
            cache.Configuration.RetryTimeout.Should().Be(100);
            cache.Configuration.MaxRetries.Should().Be(50);
            cache.CacheHandles.Count().Should().Be(1);
            AssertCacheHandleConfig(cache.CacheHandles.ElementAt(0), "defaultsHandle", ExpirationMode.None, TimeSpan.Zero);
        }

        private static void AssertCacheHandleConfig<T>(BaseCacheHandle<T> handle, string name, ExpirationMode mode, TimeSpan timeout)
        {
            var cfg = handle.Configuration;
            cfg.Name.Should().Be(name);
            cfg.ExpirationMode.Should().Be(mode);
            cfg.ExpirationTimeout.Should().Be(timeout);
        }
    }
}
#endif<|MERGE_RESOLUTION|>--- conflicted
+++ resolved
@@ -112,15 +112,9 @@
 
             // assert
             cache.CacheHandles.Select(p => p.Configuration.EnableStatistics)
-<<<<<<< HEAD
                 .Should().AllBeEquivalentTo(true);
             cache.CacheHandles.Select(p => p.Configuration.EnablePerformanceCounters)
                 .Should().AllBeEquivalentTo(true);
-=======
-                .Should().BeEquivalentTo(Enumerable.Repeat(true, cache.CacheHandles.Count()));
-            cache.CacheHandles.Select(p => p.Configuration.EnablePerformanceCounters)
-                .Should().BeEquivalentTo(Enumerable.Repeat(true, cache.CacheHandles.Count()));
->>>>>>> aa105bf9
         }
 
         /// <summary>
@@ -140,15 +134,9 @@
 
             // assert
             cache.CacheHandles.Select(p => p.Configuration.EnableStatistics)
-<<<<<<< HEAD
                 .Should().AllBeEquivalentTo(true);
             cache.CacheHandles.Select(p => p.Configuration.EnablePerformanceCounters)
                 .Should().AllBeEquivalentTo(false);
-=======
-                .Should().BeEquivalentTo(Enumerable.Repeat(true, cache.CacheHandles.Count()));
-            cache.CacheHandles.Select(p => p.Configuration.EnablePerformanceCounters)
-                .Should().BeEquivalentTo(Enumerable.Repeat(false, cache.CacheHandles.Count()));
->>>>>>> aa105bf9
         }
 
         [Fact]
@@ -164,15 +152,9 @@
 
             // assert
             cache.CacheHandles.Select(p => p.Configuration.EnableStatistics)
-<<<<<<< HEAD
                 .Should().AllBeEquivalentTo(false);
             cache.CacheHandles.Select(p => p.Configuration.EnablePerformanceCounters)
                 .Should().AllBeEquivalentTo(false);
-=======
-                .Should().BeEquivalentTo(Enumerable.Repeat(false, cache.CacheHandles.Count()));
-            cache.CacheHandles.Select(p => p.Configuration.EnablePerformanceCounters)
-                .Should().BeEquivalentTo(Enumerable.Repeat(false, cache.CacheHandles.Count()));
->>>>>>> aa105bf9
         }
 
         [Fact]
